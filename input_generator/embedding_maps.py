--- conflicted
+++ resolved
@@ -111,7 +111,34 @@
     return atom_type
 
 
-<<<<<<< HEAD
+def embedding_ca(atom_df):
+    """
+    Helper function for mapping high-resolution topology to
+    CA embedding map.
+    """
+    name, res = atom_df["name"], atom_df["resName"]
+    if name == "CA":
+        atom_type = embedding_map_fivebead[res]
+    else:
+        print(f"Unknown atom name given: {name}")
+        atom_type = "NA"
+    return atom_type
+
+
+def embedding_ca(atom_df):
+    """
+    Helper function for mapping high-resolution topology to
+    CA embedding map.
+    """
+    name, res = atom_df["name"], atom_df["resName"]
+    if name == "CA":
+        atom_type = embedding_map_fivebead[res]
+    else:
+        print(f"Unknown atom name given: {name}")
+        atom_type = "NA"
+    return atom_type
+
+
 
 
 
@@ -157,16 +184,6 @@
         atom_type = embedding_map_lipids_martini[res]
     elif name in ["PO4", "GL1", "GL2", "C1A", "C2A", "C3A", "C4A", "C1B", "C2B", "C3B", "C4B"]:
         atom_type = embedding_map_lipids_martini[name]
-=======
-def embedding_ca(atom_df):
-    """
-    Helper function for mapping high-resolution topology to
-    CA embedding map.
-    """
-    name, res = atom_df["name"], atom_df["resName"]
-    if name == "CA":
-        atom_type = embedding_map_fivebead[res]
->>>>>>> cea6565e
     else:
         print(f"Unknown atom name given: {name}")
         atom_type = "NA"
