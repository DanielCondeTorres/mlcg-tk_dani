--- conflicted
+++ resolved
@@ -3,17 +3,12 @@
 from natsort import natsorted
 from glob import glob
 import h5py
-from typing import Tuple, Optional, List
+from typing import Tuple, Optional, List, Generator
 import mdtraj as md
 import warnings
 from pathlib import Path
 from tqdm import tqdm
-<<<<<<< HEAD
-from typing import Tuple, Generator
-=======
 from .utils import chunker
-
->>>>>>> 99c4fb4b
 
 class DatasetLoader:
     r"""
